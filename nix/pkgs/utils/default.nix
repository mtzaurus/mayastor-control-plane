{ git, lib, stdenv, clang, openapi-generator, pkgs, which, sources }:
let
  versionDrv = import ../../lib/version.nix { inherit lib stdenv git; };
  version = builtins.readFile "${versionDrv}";
  channel = import ../../lib/rust.nix { inherit sources; };

  whitelistSource = src: allowedPrefixes:
    builtins.filterSource
      (path: type:
        lib.any
          (allowedPrefix: lib.hasPrefix (toString (src + "/${allowedPrefix}")) path)
          allowedPrefixes)
      src;
  src = whitelistSource ../../../. [
    ".git"
    "Cargo.lock"
    "Cargo.toml"
    "common"
    "control-plane"
    "deployer"
    "kubectl-plugin"
    "openapi"
    "rpc"
    "tests"
    "scripts"
  ];

  naersk_package = channel: pkgs.callPackage sources.naersk {
    rustc = channel.stable;
    cargo = channel.stable;
  };
  naersk = naersk_package channel.static;
  naersk_cross = naersk_package channel.windows_cross;

  components = { release ? false }: {
<<<<<<< HEAD
    kubectl-plugin = naersk.buildPackage {
      inherit release src;
      preBuild = ''
        # don't run during the dependency build phase
        if [ ! -f build.rs ]; then
          patchShebangs ./scripts/rust/generate-openapi-bindings.sh
          ./scripts/rust/generate-openapi-bindings.sh
        fi
        sed -i '/ctrlp-tests.*=/d' ./kubectl-plugin/Cargo.toml
      '';
      cargoBuildOptions = attrs: attrs ++ [ "-p" "kubectl-plugin" ];
      CARGO_BUILD_TARGET = "x86_64-unknown-linux-musl";
      CARGO_BUILD_RUSTFLAGS = "-C target-feature=+crt-static";
      nativeBuildInputs = [ clang openapi-generator which git ];
      doCheck = false;
      usePureFromTOML = true;
=======
    windows-gnu = {
      kubectl-plugin = naersk_cross.buildPackage {
        inherit release src version;
        name = "kubectl-plugin";

        preBuild = ''
          # don't run during the dependency build phase
          if [ ! -f build.rs ]; then
            patchShebangs ./scripts/generate-openapi-bindings.sh
            ./scripts/generate-openapi-bindings.sh
          fi
          sed -i '/ctrlp-tests.*=/d' ./kubectl-plugin/Cargo.toml
          export CARGO_TARGET_X86_64_PC_WINDOWS_GNU_RUSTFLAGS="-C link-args=''$(echo $NIX_LDFLAGS | tr ' ' '\n' | grep -- '^-L' | tr '\n' ' ')"
          export NIX_LDFLAGS=
        '';
        cargoBuildOptions = attrs: attrs ++ [ "-p" "kubectl-plugin" "--no-default-features" "--features" "tls" ];
        buildInputs = with pkgs.pkgsCross.mingwW64.windows; [ mingw_w64_pthreads pthreads ];
        nativeBuildInputs = [ pkgs.pkgsCross.mingwW64.clangStdenv.cc openapi-generator which git ];
        doCheck = false;
        usePureFromTOML = true;

        CARGO_BUILD_RUSTFLAGS = "-C target-feature=+crt-static";
        CARGO_BUILD_TARGET = "x86_64-pc-windows-gnu";
        CARGO_TARGET_X86_64_PC_WINDOWS_GNU_LINKER = with pkgs.pkgsCross.mingwW64.clangStdenv;
          "${cc}/bin/${cc.targetPrefix}cc";
      };
      recurseForDerivations = true;
    };
    linux-musl = {
      kubectl-plugin = naersk.buildPackage {
        inherit release src version;
        name = "kubectl-plugin";

        preBuild = ''
          # don't run during the dependency build phase
          if [ ! -f build.rs ]; then
            patchShebangs ./scripts/generate-openapi-bindings.sh
            ./scripts/generate-openapi-bindings.sh
          fi
          sed -i '/ctrlp-tests.*=/d' ./kubectl-plugin/Cargo.toml
        '';
        cargoBuildOptions = attrs: attrs ++ [ "-p" "kubectl-plugin" ];
        nativeBuildInputs = [ clang openapi-generator which git ];
        doCheck = false;
        usePureFromTOML = true;

        CARGO_BUILD_TARGET = "x86_64-unknown-linux-musl";
        CARGO_BUILD_RUSTFLAGS = "-C target-feature=+crt-static";
      };
      recurseForDerivations = true;
>>>>>>> 62f82eaa
    };
  };
in
{
  inherit version;

  release = components { release = true; };
  debug = components { release = false; };
}<|MERGE_RESOLUTION|>--- conflicted
+++ resolved
@@ -16,6 +16,7 @@
     "Cargo.lock"
     "Cargo.toml"
     "common"
+    "composer"
     "control-plane"
     "deployer"
     "kubectl-plugin"
@@ -33,24 +34,6 @@
   naersk_cross = naersk_package channel.windows_cross;
 
   components = { release ? false }: {
-<<<<<<< HEAD
-    kubectl-plugin = naersk.buildPackage {
-      inherit release src;
-      preBuild = ''
-        # don't run during the dependency build phase
-        if [ ! -f build.rs ]; then
-          patchShebangs ./scripts/rust/generate-openapi-bindings.sh
-          ./scripts/rust/generate-openapi-bindings.sh
-        fi
-        sed -i '/ctrlp-tests.*=/d' ./kubectl-plugin/Cargo.toml
-      '';
-      cargoBuildOptions = attrs: attrs ++ [ "-p" "kubectl-plugin" ];
-      CARGO_BUILD_TARGET = "x86_64-unknown-linux-musl";
-      CARGO_BUILD_RUSTFLAGS = "-C target-feature=+crt-static";
-      nativeBuildInputs = [ clang openapi-generator which git ];
-      doCheck = false;
-      usePureFromTOML = true;
-=======
     windows-gnu = {
       kubectl-plugin = naersk_cross.buildPackage {
         inherit release src version;
@@ -101,7 +84,6 @@
         CARGO_BUILD_RUSTFLAGS = "-C target-feature=+crt-static";
       };
       recurseForDerivations = true;
->>>>>>> 62f82eaa
     };
   };
 in
